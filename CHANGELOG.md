--- conflicted
+++ resolved
@@ -19,16 +19,10 @@
 
 ### Changed
 
-<<<<<<< HEAD
- - Update CI to inherit from common infrastructue reusable workflows
- - run downstream-ci only when src and tests folders have changed
- - New error messages for wrongs graphs.
- - Feature: Change model to be instantiatable in the interface, addressing [#28](https://github.com/ecmwf/anemoi-models/issues/28) through [#29](https://github.com/ecmwf/anemoi-models/pulls/29)
-=======
 - Update CI to inherit from common infrastructue reusable workflows
 - run downstream-ci only when src and tests folders have changed
 - New error messages for wrongs graphs.
->>>>>>> dbee83b3
+- Feature: Change model to be instantiatable in the interface, addressing [#28](https://github.com/ecmwf/anemoi-models/issues/28) through [#29](https://github.com/ecmwf/anemoi-models/pulls/29)
 
 ### Removed
 
