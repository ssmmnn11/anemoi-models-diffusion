--- conflicted
+++ resolved
@@ -69,17 +69,10 @@
 
     def _build_model(self) -> None:
         """Builds the model and pre- and post-processors."""
-<<<<<<< HEAD
         # Instantiate processors for state
         processors_state = [
             [name, instantiate(processor, statistics=self.statistics, data_indices=self.data_indices)]
             for name, processor in self.config.data.processors.state.items()
-=======
-        # Instantiate processors
-        processors = [
-            [name, instantiate(processor, data_indices=self.data_indices, statistics=self.statistics)]
-            for name, processor in self.config.data.processors.items()
->>>>>>> e608a736
         ]
 
         # Assign the processor list pre- and post-processors
@@ -114,6 +107,10 @@
             x_pred[..., self.model._internal_output_idx] += x[:, -1, :, :, self.model._internal_input_idx]
         else:
             x_pred = self.model.forward(x, model_comm_group)
+
+        for bounding in self.model.boundings:
+            # bounding performed in the order specified in the config file
+            x_pred = bounding(x_pred)
 
         return x_pred
 
@@ -152,7 +149,7 @@
 
         return y_hat
 
-    def add_tendency_to_state(self, state_inp, tendency):
+    def add_tendency_to_state(self, state_inp: torch.Tensor, tendency: torch.Tensor) -> torch.Tensor:
         """Add the tendency to the state.
 
         Parameters
